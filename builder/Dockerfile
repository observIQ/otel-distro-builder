--- conflicted
+++ resolved
@@ -1,9 +1,6 @@
 # Start with an official Python 3 image as the base
-<<<<<<< HEAD
 FROM python:3.13.5-slim-bookworm
-=======
-FROM python:3.13.3-slim-bookworm
->>>>>>> d684e520
+
 
 # Version definitions for easy updates
 ENV GORELEASER_VERSION=2.8.1
